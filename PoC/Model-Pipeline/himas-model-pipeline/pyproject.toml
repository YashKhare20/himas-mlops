--- conflicted
+++ resolved
@@ -18,17 +18,9 @@
     "tensorflow>=2.11.1,<2.18.0",
     "scikit-learn>=1.3.0",
     "google-cloud-bigquery>=3.11.0",
-<<<<<<< HEAD
-    "db-dtypes>=1.1.1",
-    # --- MLflow & plotting (added) ---
-    "mlflow>=2.8.0",
-    "matplotlib>=3.7",
-    "seaborn>=0.13",
-=======
     "db-dtypes>=1.1.1",  # Required for BigQuery data types,
     "keras-tuner>=1.4.0",
     "toml>=0.10.2",
->>>>>>> a230949c
 ]
 
 [tool.hatch.build.targets.wheel]
@@ -125,14 +117,4 @@
 default = "local-simulation"
 
 [tool.flwr.federations.local-simulation]
-<<<<<<< HEAD
-options.num-supernodes = 3
-
-# Remote federation example for use with SuperLink
-[tool.flwr.federations.remote-federation]
-address = "superlink:9093"
-insecure = true  # Remove this line to enable TLS
-# root-certificates = "<PATH/TO/ca.crt>"  # For TLS setup
-=======
-options.num-supernodes = 3
->>>>>>> a230949c
+options.num-supernodes = 3