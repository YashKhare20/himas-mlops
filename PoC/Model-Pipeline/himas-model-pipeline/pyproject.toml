--- conflicted
+++ resolved
@@ -21,16 +21,13 @@
     "db-dtypes>=1.1.1",
     "keras-tuner>=1.4.0",
     "toml>=0.10.2",
-<<<<<<< HEAD
     "mlflow>=2.9.0",
     "numpy>=1.24.0",
     "pandas>=2.0.0",
     "matplotlib>=3.7.0",
     "seaborn>=0.13.0",
     "shap>=0.45.0",
-=======
     "fairlearn>=0.10.0",  # Bias detection and fairness metrics
->>>>>>> 13a6f1f6
 ]
 
 [tool.hatch.build.targets.wheel]
@@ -72,21 +69,9 @@
 # Use the best performing hyperparameters from Colab tuning across all hospitals
 shared-hyperparameters = "hyperparameters/hospital_c_best_hyperparameters.json"
 
-<<<<<<< HEAD
 # ======================================================
 # HIMAS data / model / paths (used by task.py, client, server, evaluator)
 # ======================================================
-=======
-# Differential Privacy configuration
-# Note: Lower noise_multiplier (0.5-1.5) provides better utility while maintaining privacy
-# Higher values (30.0) completely destroy model performance
-# Clipping norm of 2.0-5.0 is more appropriate for neural network weights
-# enable-differential-privacy = true
-# dp-noise-multiplier = 1.2
-# dp-clipping-norm = 5.0
-# dp-num-sampled-clients = 3
-
->>>>>>> 13a6f1f6
 [tool.himas.data]
 # BigQuery configuration
 project-id = "erudite-carving-472018-r5"
