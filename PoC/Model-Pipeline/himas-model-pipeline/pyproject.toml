--- conflicted
+++ resolved
@@ -21,15 +21,11 @@
     "db-dtypes>=1.1.1",
     "keras-tuner>=1.4.0",
     "toml>=0.10.2",
-<<<<<<< HEAD
-    "mlflow>=2.8.0",
-=======
     "mlflow>=2.9.0",
     "numpy>=1.24.0",
     "pandas>=2.0.0",
     "matplotlib>=3.7.0",
     "seaborn>=0.13.0",
->>>>>>> bc58ea77
 ]
 
 [tool.hatch.build.targets.wheel]
