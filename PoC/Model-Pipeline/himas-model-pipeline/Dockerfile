# Dockerfile
FROM python:3.12-slim

ENV PYTHONDONTWRITEBYTECODE=1 \
    PYTHONUNBUFFERED=1 \
    PIP_NO_CACHE_DIR=1


# System dependencies (compiler etc. for some Python deps)
# RUN apt-get update && apt-get install -y --no-install-recommends \
#     build-essential gcc git \
#   && rm -rf /var/lib/apt/lists/*
RUN apt-get update && apt-get install -y --no-install-recommends \
<<<<<<< HEAD
    build-essential gcc git jq bc curl \
  && rm -rf /var/lib/apt/lists/*
=======
    build-essential gcc git \
 && rm -rf /var/lib/apt/lists/*
>>>>>>> f057139f

# Install Google Cloud SDK
RUN curl https://sdk.cloud.google.com | bash
ENV PATH="/root/google-cloud-sdk/bin:${PATH}"

# Create working directory
WORKDIR /app

# Copy the entire project into the image
COPY . .

# Install build backend and project dependencies (incl. MLflow)
RUN pip install --upgrade pip \
 && pip install hatchling \
 && pip install "flwr[app]" \
 && pip install mlflow==2.16.0 \
 && pip install .

# Default command is a shell; docker-compose overrides this
CMD ["bash"]
# Updated Fri Nov 14 17:36:32 EST 2025
# Rebuild Mon Nov 17 10:48:25 EST 2025<|MERGE_RESOLUTION|>--- conflicted
+++ resolved
@@ -11,13 +11,8 @@
 #     build-essential gcc git \
 #   && rm -rf /var/lib/apt/lists/*
 RUN apt-get update && apt-get install -y --no-install-recommends \
-<<<<<<< HEAD
     build-essential gcc git jq bc curl \
   && rm -rf /var/lib/apt/lists/*
-=======
-    build-essential gcc git \
- && rm -rf /var/lib/apt/lists/*
->>>>>>> f057139f
 
 # Install Google Cloud SDK
 RUN curl https://sdk.cloud.google.com | bash
